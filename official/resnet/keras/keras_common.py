--- conflicted
+++ resolved
@@ -250,8 +250,6 @@
     return data
 
   return input_fn
-<<<<<<< HEAD
-=======
 
 
 def is_v2_0():
@@ -274,5 +272,4 @@
     pass
 
   def __exit__(self, *args):
-    pass
->>>>>>> 5d3a7d04
+    pass